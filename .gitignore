# Byte-compiled / optimized / DLL files
__pycache__/
*.py[cod]
*$py.class

# C extensions
*.so

# Distribution / packaging
.Python
build/
develop-eggs/
dist/
downloads/
eggs/
.eggs/
lib/
lib64/
parts/
sdist/
var/
wheels/
share/python-wheels/
*.egg-info/
.installed.cfg
*.egg
MANIFEST

# PyInstaller
#  Usually these files are written by a python script from a template
#  before PyInstaller builds the exe, so as to inject date/other infos into it.
*.manifest
*.spec

# Installer logs
pip-log.txt
pip-delete-this-directory.txt

# Unit test / coverage reports
htmlcov/
.tox/
.nox/
.coverage
.coverage.*
.cache
nosetests.xml
coverage.xml
*.cover
*.py,cover
.hypothesis/
.pytest_cache/
cover/

# Translations
*.mo
*.pot

# Django stuff:
*.log
local_settings.py
db.sqlite3
db.sqlite3-journal

# Flask stuff:
instance/
.webassets-cache

# Scrapy stuff:
.scrapy

# Sphinx documentation
docs/_build/

# PyBuilder
.pybuilder/
target/

# Jupyter Notebook
.ipynb_checkpoints

# IPython
profile_default/
ipython_config.py

# pyenv
#   For a library or package, you might want to ignore these files since the code is
#   intended to run in multiple environments; otherwise, check them in:
# .python-version

# pipenv
#   According to pypa/pipenv#598, it is recommended to include Pipfile.lock in version control.
#   However, in case of collaboration, if having platform-specific dependencies or dependencies
#   having no cross-platform support, pipenv may install dependencies that don't work, or not
#   install all needed dependencies.
#Pipfile.lock

# UV
#   Similar to Pipfile.lock, it is generally recommended to include uv.lock in version control.
#   This is especially recommended for binary packages to ensure reproducibility, and is more
#   commonly ignored for libraries.
#uv.lock

# poetry
#   Similar to Pipfile.lock, it is generally recommended to include poetry.lock in version control.
#   This is especially recommended for binary packages to ensure reproducibility, and is more
#   commonly ignored for libraries.
#   https://python-poetry.org/docs/basic-usage/#commit-your-poetrylock-file-to-version-control
#poetry.lock

# pdm
#   Similar to Pipfile.lock, it is generally recommended to include pdm.lock in version control.
#pdm.lock
#   pdm stores project-wide configurations in .pdm.toml, but it is recommended to not include it
#   in version control.
#   https://pdm.fming.dev/latest/usage/project/#working-with-version-control
.pdm.toml
.pdm-python
.pdm-build/

# PEP 582; used by e.g. github.com/David-OConnor/pyflow and github.com/pdm-project/pdm
__pypackages__/

# Celery stuff
celerybeat-schedule
celerybeat.pid

# SageMath parsed files
*.sage.py

# Environments
.env
.venv
env/
venv/
ENV/
env.bak/
venv.bak/

# Spyder project settings
.spyderproject
.spyproject

# Rope project settings
.ropeproject

# mkdocs documentation
/site

# mypy
.mypy_cache/
.dmypy.json
dmypy.json

# Pyre type checker
.pyre/

# pytype static type analyzer
.pytype/

# Cython debug symbols
cython_debug/

# PyCharm
#  JetBrains specific template is maintained in a separate JetBrains.gitignore that can
#  be found at https://github.com/github/gitignore/blob/main/Global/JetBrains.gitignore
#  and can be added to the global gitignore or merged into this file.  For a more nuclear
#  option (not recommended) you can uncomment the following to ignore the entire idea folder.
#.idea/

# PyPI configuration file
.pypirc

# Output files
<<<<<<< HEAD

processed_outputs
=======
processed_outputs
test_data
figures
.DS_Store
>>>>>>> 8a274c28
<|MERGE_RESOLUTION|>--- conflicted
+++ resolved
@@ -171,12 +171,7 @@
 .pypirc
 
 # Output files
-<<<<<<< HEAD
-
-processed_outputs
-=======
 processed_outputs
 test_data
 figures
-.DS_Store
->>>>>>> 8a274c28
+.DS_Store